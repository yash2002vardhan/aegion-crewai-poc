--- conflicted
+++ resolved
@@ -4,12 +4,9 @@
 from dotenv import load_dotenv
 from utils.telegram import telegram_tool
 from utils.slack import slack_tool
-<<<<<<< HEAD
-from utils.github_search import github_search_tool_specific
-=======
 from utils.doc_search import code_docs_tool
 from utils.kb_search import kb_search_tool
->>>>>>> 718d81af
+from utils.github_search import github_search_tool_specific
 from crewai import Agent, Task, Crew
 from utils.memory import QdrantMemoryWithMetadata
 from datetime import datetime
@@ -90,12 +87,6 @@
 csm_agent = Agent(
     name="CustomerSuccessManager",
     role="Customer Success Manager",
-<<<<<<< HEAD
-    goal="Resolve customer inquiries using available knowledge and communication tools.",
-    backstory="""You are an experienced customer success manager with access to a knowledge base and communication tools.
-    You understand when to handle queries directly and when to escalate to human experts.""",
-    tools=[kb_tool, telegram_tool, slack_tool, github_search_tool_specific],
-=======
     goal="Your job is NOT to write answers - it is to EXECUTE communication tools and return their confirmation messages.",
     backstory="""You are a customer success manager who MUST use communication tools to deliver responses.
     
@@ -122,8 +113,7 @@
     - That tool confirmation becomes your final answer
     
     For split responses, you may call BOTH tools (Telegram first, then Slack).""",
-    tools=[kb_search_tool, code_docs_tool, telegram_tool, slack_tool],
->>>>>>> 718d81af
+    tools=[kb_search_tool, code_docs_tool, telegram_tool, slack_tool, github_search_tool_specific],
     verbose=True,
     allow_delegation=False,
     memory=True,
